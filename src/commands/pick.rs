use crate::context::CommandRegistry;
use crate::errors::ShellError;
use crate::object::base::select_fields;
use crate::prelude::*;

<<<<<<< HEAD
pub fn pick(args: CommandArgs, registry: &CommandRegistry) -> Result<OutputStream, ShellError> {
    let args = args.evaluate_once(registry)?;
    let len = args.len();
    let span = args.name_span();
    let (input, args) = args.parts();

    if len == 0 {
        return Err(ShellError::maybe_labeled_error(
=======
pub fn pick(args: CommandArgs) -> Result<OutputStream, ShellError> {
    if args.len() == 0 {
        return Err(ShellError::labeled_error(
>>>>>>> 600f0f3a
            "Pick requires fields",
            "needs parameter",
            span,
        ));
    }

    let fields: Result<Vec<String>, _> = args
        .positional
        .iter()
        .flatten()
        .map(|a| a.as_string())
        .collect();

    let fields = fields?;

    let objects = input
        .values
        .map(move |value| select_fields(&value.item, &fields, value.tag()));

    Ok(objects.from_input_stream())
}<|MERGE_RESOLUTION|>--- conflicted
+++ resolved
@@ -3,7 +3,6 @@
 use crate::object::base::select_fields;
 use crate::prelude::*;
 
-<<<<<<< HEAD
 pub fn pick(args: CommandArgs, registry: &CommandRegistry) -> Result<OutputStream, ShellError> {
     let args = args.evaluate_once(registry)?;
     let len = args.len();
@@ -11,12 +10,7 @@
     let (input, args) = args.parts();
 
     if len == 0 {
-        return Err(ShellError::maybe_labeled_error(
-=======
-pub fn pick(args: CommandArgs) -> Result<OutputStream, ShellError> {
-    if args.len() == 0 {
         return Err(ShellError::labeled_error(
->>>>>>> 600f0f3a
             "Pick requires fields",
             "needs parameter",
             span,
